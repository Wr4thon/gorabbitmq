--- conflicted
+++ resolved
@@ -1,6 +1,5 @@
 # WIP
 
-<<<<<<< HEAD
 Please don't use this yet, as I have to change some things around. Naming is still not final and will change in the future.
 
 ## INFO
@@ -135,6 +134,3 @@
 
 Go RabbitMQ Client Library https://github.com/streadway/amqp
 github.com/isayme/go-amqp-reconnect
-=======
-please don't use this yet, as I have to change some things around. Naming is still not final and will change in the future.
->>>>>>> 5e951304
